import LiveSocket, { View } from '../js/phoenix_live_view';

function liveViewDOM() {
  const div = document.createElement('div')
<<<<<<< HEAD
  div.setAttribute('data-phx-view', '')
  div.setAttribute('data-phx-session', 'abc123')
  div.setAttribute('id', 'container')
=======
  div.setAttribute('data-phx-view', '');
  div.setAttribute('data-phx-session', 'abc123');
  div.setAttribute('id', 'container');
  div.setAttribute('class', 'user-implemented-class');
>>>>>>> 957b7ebf
  div.innerHTML = `
    <form>
      <label for="plus">Plus</label>
      <input id="plus" value="1" name="increment" />
      <button phx-click="inc_temperature">Inc Temperature</button>
    </form>
  `
  const button = div.querySelector('button')
  const input = div.querySelector('input')
  button.addEventListener('click', () => {
    setTimeout(() => {
      input.value += 1
    }, 200)
  });

  return div
}

describe('View + DOM', function() {
  test('update', async () => {
    let liveSocket = new LiveSocket('/live')
    let el = liveViewDOM()
    let updatedEl = {
      static: ['<h2>', '</h2>'],
      fingerprint: 123
    }

    let view = new View(el, liveSocket)

    view.update(updatedEl)

    expect(view.el.firstChild.tagName).toBe('H2')
    expect(view.newChildrenAdded).toBe(false)
    expect(view.rendered).toBe(updatedEl)
  })

  test('pushWithReply', function() {
    expect.assertions(1);

    let liveSocket = new LiveSocket('/live')
    let el = liveViewDOM()

    let view = new View(el, liveSocket)
    let channelStub = {
      push(evt, payload, timeout) {
        expect(payload.value).toBe('increment=1')
        return {
          receive() {}
        }
      }
    }
    view.channel = channelStub

    view.pushWithReply({ target: el.querySelector('form') }, { value: 'increment=1' })
  })

  test('pushWithReply with update', function() {
    let liveSocket = new LiveSocket('/live')
    let el = liveViewDOM()

    let view = new View(el, liveSocket)
    let channelStub = {
      push(evt, payload, timeout) {
        expect(payload.value).toBe('increment=1')
        return {
          receive(status, cb) {
            let diff = {
              static: ['<h2>', '</h2>'],
              fingerprint: 123
            }
            cb(diff)
          }
        }
      }
    }
    view.channel = channelStub

    view.pushWithReply({ target: el.querySelector('form') }, { value: 'increment=1' })

    expect(view.el.firstChild.tagName).toBe('H2')
    expect(view.newChildrenAdded).toBe(false)
  })

  test('pushEvent', function() {
    expect.assertions(3);

    let liveSocket = new LiveSocket('/live')
    let el = liveViewDOM()
    let input = el.querySelector('input')

    let view = new View(el, liveSocket)
    let channelStub = {
      push(evt, payload, timeout) {
        expect(payload.type).toBe('keyup')
        expect(payload.event).toBeDefined()
        expect(payload.value).toBe('1')
        return {
          receive() {}
        }
      }
    }
    view.channel = channelStub

    view.pushEvent('keyup', input, { target: input })
  })

  test('pushKey', function() {
    expect.assertions(3);

    let liveSocket = new LiveSocket('/live')
    let el = liveViewDOM()
    let input = el.querySelector('input')

    let view = new View(el, liveSocket)
    let channelStub = {
      push(evt, payload, timeout) {
        expect(payload.type).toBe('keydown')
        expect(payload.event).toBeDefined()
        expect(payload.value).toBe('1')
        return {
          receive() {}
        }
      }
    }
    view.channel = channelStub

    view.pushKey(input, 'keydown', { target: input }, () => {})
  })

  test('pushInput', function() {
    expect.assertions(3);

    let liveSocket = new LiveSocket('/live')
    let el = liveViewDOM()
    let input = el.querySelector('input')

    let view = new View(el, liveSocket)
    let channelStub = {
      push(evt, payload, timeout) {
        expect(payload.type).toBe('form')
        expect(payload.event).toBeDefined()
        expect(payload.value).toBe('increment=1')
        return {
          receive() {}
        }
      }
    }
    view.channel = channelStub

    view.pushInput(input, { target: input })
  })

  test('submitForm', function() {
    expect.assertions(7);

    let liveSocket = new LiveSocket('/live')
    let el = liveViewDOM()
    let form = el.querySelector('form')

    let view = new View(el, liveSocket)
    let channelStub = {
      push(evt, payload, timeout) {
        expect(payload.type).toBe('form')
        expect(payload.event).toBeDefined()
        expect(payload.value).toBe('increment=1')
        return {
          receive() {}
        }
      }
    }
    view.channel = channelStub

    view.submitForm(form, { target: form })
    expect(form.dataset.phxHasSubmitted).toBeTruthy()
    expect(form.classList.contains('phx-loading').toBeTruthy()
    expect(form.querySelector('button').dataset.phxDisabled).toBeTruthy()
    expect(form.querySelector('input').dataset.phxReadonly).toBeTruthy()
  })
})

describe('View', function() {
  beforeEach(() => {
    global.document.body.innerHTML = liveViewDOM().outerHTML;
  });

  afterAll(() => {
    global.document.body.innerHTML = '';
  });

  test('sets defaults', async () => {
    let liveSocket = new LiveSocket('/live');
    let el = liveViewDOM();
    let view = new View(el, liveSocket);
    expect(view.liveSocket).toBe(liveSocket);
    expect(view.newChildrenAdded).toEqual(false);
    expect(view.gracefullyClosed).toEqual(false);
    expect(view.parent).toBeUndefined();
    expect(view.el).toBe(el);
    expect(view.id).toEqual('container');
    expect(view.view).toEqual('');
    expect(view.channel).toBeDefined();
    expect(view.loaderTimer).toBeDefined();
  });

  test('binding', async () => {
    let liveSocket = new LiveSocket('/live');
    let el = liveViewDOM();
    let view = new View(el, liveSocket);
    expect(view.binding('submit')).toEqual('phx-submit');
  });

  test('getSession', async () => {
    let liveSocket = new LiveSocket('/live');
    let el = liveViewDOM();
    let view = new View(el, liveSocket);
    expect(view.getSession()).toEqual('abc123');
  });

  test('showLoader and hideLoader', async () => {
    let liveSocket = new LiveSocket('/live');
    let el = document.querySelector('[data-phx-view]');

    let view = new View(el, liveSocket);
    view.showLoader();
    expect(el.classList.contains('phx-disconnected')).toBeTruthy();
    expect(el.classList.contains('phx-connected')).toBeFalsy();
    expect(el.classList.contains('user-implemented-class')).toBeTruthy();

    view.hideLoader();
    expect(el.classList.contains('phx-disconnected')).toBeFalsy();
    expect(el.classList.contains('phx-connected')).toBeTruthy();
  });

  test('displayError', async () => {
    let liveSocket = new LiveSocket('/live');
    let loader = document.createElement('span');
    let phxView = document.querySelector('[data-phx-view]');
    phxView.parentNode.insertBefore(loader, phxView.nextSibling);
    let el = document.querySelector('[data-phx-view]');

    let view = new View(el, liveSocket);
    view.displayError();
    expect(el.classList.contains('phx-disconnected')).toBeTruthy();
    expect(el.classList.contains('phx-error')).toBeTruthy();
    expect(el.classList.contains('phx-connected')).toBeFalsy();
    expect(el.classList.contains('user-implemented-class')).toBeTruthy();
  });

  test('join', async () => {
    let liveSocket = new LiveSocket('/live');
    let el = liveViewDOM();
    let view = new View(el, liveSocket);

    // view.join();
    // still need a few tests
  });
});<|MERGE_RESOLUTION|>--- conflicted
+++ resolved
@@ -2,16 +2,10 @@
 
 function liveViewDOM() {
   const div = document.createElement('div')
-<<<<<<< HEAD
-  div.setAttribute('data-phx-view', '')
-  div.setAttribute('data-phx-session', 'abc123')
-  div.setAttribute('id', 'container')
-=======
   div.setAttribute('data-phx-view', '');
   div.setAttribute('data-phx-session', 'abc123');
   div.setAttribute('id', 'container');
   div.setAttribute('class', 'user-implemented-class');
->>>>>>> 957b7ebf
   div.innerHTML = `
     <form>
       <label for="plus">Plus</label>
